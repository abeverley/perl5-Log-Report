
==== version history of distribution Log::Report

Unless noted otherwise, these changes where initiated and applied by
Mark Overmeer.

TODO:
	. connect to Message::Passing framework

version 1.30: Fri 15 Jan 12:46:14 CET 2021

	Fixes:
	- recursive errors when file cannot be written for ::File dispatcher
<<<<<<< HEAD
	  github issue#4 [Tom Huskins]
	- exceptions with specific destination are not caught by ::Try
	  github issue#6 [Andy Beverley]
	- redirected exception messages forget their explicit dispatcher
	  destination.  Github issue#6

	Improvements:
	- use ::Util::expand_reasons() for ::Try::hide()
	- require Log::Report::Options 1.07 for more expand_reasons options
=======
	  github issue#4 [Tom Hukins]
>>>>>>> 21b09b21

version 1.29: Fri  8 Nov 09:18:01 CET 2019

	Fixes:
	- error code changed from libxml2 2.9.9 to 2.9.10
	  rt.cpan.org#130934 [Petr Pisar]

	Improvements:
	- skip tests with error messages for Haiku, because they are quite
	  different. [cpantesters]

version 1.28: Tue 14 May 09:27:50 CEST 2019

	Fixes:
	- Dancer2 version 0.166001 is too old as well. [cpantesters]
	- call to wasFatal($class)/reportFatal($class) without exception
	  autovivified an 'undef' in the exception list. [Andrew Beverley]
	- fatal exception not always the last in try() block.

version 1.27: Fri  1 Jun 10:00:10 CEST 2018

	Fixes:
	- fix metadata [Mohammad S Anwar]

	Improvements:
	- Dancer2 add custom fatal handlers [Andrew Beverley]

version 1.26: Tue Jan 23 23:45:55 CET 2018

	Improvements:
	- convert to GIT
	- publish via GitHUB

version 1.25: Fri  8 Dec 09:18:23 CET 2017

	Fixes:
	- $msg->tostring on append/prepend object lost $locale.

version 1.24: Fri  8 Dec 09:10:18 CET 2017

	Fixes:
	- $msg->toString should stringify when append/prepend are objects.
	  rt.cpan.org#123835 [Andy Beverley]

	Improvements:
	- Log4perl dispatcher: do accept init of Log::Log4perl outside the
	  dispatcher [Abe Timmerman]

version 1.23: Thu  2 Nov 10:40:24 CET 2017

	Improvements:
	- understand objects in report()   rt.cpan.org #123241 [Andy Beverley]
	- understand DBIx::Class::Exception in try{}
	- understand XML::LibXML::Error in try{}

version 1.22: Thu 12 Oct 12:18:54 CEST 2017

	Improvements:
	- try() also collects DEBUG info when one of the dispatches wants it.
	- document that ::Translator::POT does not require charset anymore.
	- support __p, __px, etc from Locale::TextDomain

version 1.21: Mon  3 Jul 15:31:19 CEST 2017

	Fixes:
	- _prepend and _append texts doubled.
	  rt.cpan.org#122304 [Andreas Koenig]
	- accidental stringification of exceptions
	  rt.cpan.org#122324 [Slaven Rezic]

	Improvements:
	- also \n of msgid moves to _prepend or _append

version 1.20: Tue 27 Jun 16:41:36 CEST 2017

	Fixes:
	- Dancer2 sporadic missing request. [Andrew Beverley]
	- attribute _lang overrules default locale in translation
	- remove Log::Report::Lexicon dependency from ::Translator
	- formatter PRINTP cannot be used, remove docs which tell that
	- exceptions triggered translation too often

	Improvements:
	- add textdomain($name, 'EXISTS')
	- add textdomain($domain_object);
	- short-cut when translating without context
	- use String::Print::printi() to interpolate: that code was forked-off
	  earlier, and now mature.

version 1.19: Thu  9 Feb 17:35:43 CET 2017

	Fixes:
	- Dancer2 change when a stack-level needs to be skipped for
	  reporting the location of the exception [Andrew Beverley]
	- more modules optional during Dancer2 tests

	Improvements:
	- Dancer2 interface changes [Andrew Beverley]
	- spell fixes. rt.cpan.org#118561 [Gregor Herrmann, Debian]
	- spell fixes. rt.cpan.org#118562 [Gregor Herrmann, Debian]
	- free format calls in ::File and ::Syslog get additional info, which
	  can be used in line formatting.
	- Use Dancer2::Logger::LogReport without Dancer2::Plugin::LogReport
	  [Andrew Beverley]

version 1.18: Fri 21 Oct 09:50:51 CEST 2016

	Fixes:
	- die_decode() should not return an 'ALERT' reason, because that is
	  not deadly.  Dies are always deadly.

	Improvements:
	- ::Try has new attribute on_die, to specify whether a die in the
	  code should produce PANICs or ERRORs.  Request by [Andrew Beverley]
	- ::Die::die_decode() got on_die parameter.
	- the Dancer2 logger will always PANIC on dies.

version 1.17: Mon Sep 19 23:42:56 CEST 2016

	Improvements:
	- typo rt.cpan.org#114072, second attempt [Gregor Herrmann, Debian]
	- include examples in manual pages.

version 1.16: Fri 27 May 08:54:01 CEST 2016

	Fixes:
	- ::Dancer2: support for Dancer2 >v0.166001 [Russell Jenkins]

	Improvements:
	- typo rt.cpan.org#114072 [Gregor Herrmann, Debian]

version 1.15: Mon 18 Apr 13:54:12 CEST 2016

	Improvements:
	- dancer2: test import parameters [Andrew Beverley]
	  https://github.com/PerlDancer/Dancer2/issues/1156

version 1.14: Tue 12 Apr 15:10:27 CEST 2016

	Fixes:
	- dancer2: regression test only for recent Dancer2 [cpantesters]
	  rt.cpan.org#111770 [Riba Sushi]

	Improvements:
	- typo rt.cpan.org#111985 [Gregor Herrmann, Debian]
	- dancer2: treat all exceptions equal [Andrew Beverley]

version 1.13: Wed  3 Feb 11:34:18 CET 2016

	Fixes:
	- init of lexicon with HASH
	  rt.cpan.org#111420 [Paulo A Ferreira]

	Improvements:
	- skip Log::Report wrappers from stacktrace and location.
	- added ::Dispatcher::addSkipStack() and ::skipStack()
	- add forward_url to Dancer2 plugin example [Andrew Beverley]
	- ignore $SIG{__DIE__} within try blocks [Milos Lazarevic]
	- dancer2: add regression test for plugin [Andrew Beverley]
	- dancer2: add forward_template option [Raj Barath]

version 1.12: Mon Jan 18 21:55:35 CET 2016

	Fixes:
	- reopen default dispatcher creates a double. [Andrew Beverley]

	Improvements:
	- remove mode=DEBUG from Dancer2::*

version 1.11: Mon 18 Jan 17:07:43 CET 2016

	Fixes:
	- warning when log outside sub [Andrew Beverley]
	- missing register of fault and failure [Andrew Beverley]
	- some module is textdomain logreport, should be log-report.
	  [Andrew Beverley]
	- Dancer2::Logger::LogReport should not set the mode

	Improvements:
	- dispatcher 'do-not-reopen' does not protect the default
	  dispatcher [Andrew Beverley]
	- produce error when setContext is used while context_rules
	  are not provided.
	- added ::Exception::toHTML() and ::Message::toHTML()

version 1.10: Sat Nov 28 17:39:16 CET 2015

	Fixes:
	- Dancer2 object build  [Andrew Beverley]
	- ::Domain::setContext with PAIRS as parameter
	- collect stack for exceptions inside try block. [Andrew Beverley]

	Improvements:
	- keep dispatchers ordered.
	- interpolate context setting inside msg_id's as well
	- add ::Domain::updateContext()
	- new option dispatcher 'do-not-reopen'
	- ::Dispatcher::File option format() with CODE, now calls with
	  additional parameter $msg.
	- ::Dispatcher::File option output() now with CODE, to dynamically
	  return the logfile name.
	- added t/55throw.t
	- new method ::Try::hide()
	- renamed internal fields of ::Dispatcher::File, to lead with LRDF_
	- new option ::Dispatcher::Syslog::new(format)

version 1.09: Tue 20 Oct 09:26:00 CEST 2015

	Fixes:
	- try: do not ignore is_fatal parameter

	Improvements:
	- dispatcher() new action 'active-try'
	- many, many improvements to Dancer2::*  [Andrew Beverley]

version 1.08: Thu  8 Oct 17:55:39 CEST 2015

	Fixes:
	- tests on Windows [cpantesters]

	Improvements:
	- avoid use of 'package Dancer::Logger' to circumvent complaints
	  of Pause.
	- Log::Report configure message_class [Andrew Beverley]
	- Dancer2 plugin improved a lot [Andrew Beverley]

version 1.07: Tue Jul 21 17:38:01 CEST 2015

	Fixes:
	- remove superfluous blank lines, when (translated) message
	  ends on \n. Reported by [Andrew Beverley]
	- Dancer2::Plugin:: deep recursion in ERROR handler [Andrew Beverley]

	Improvements:
	- document HASH for ::Syslog::new(logsocket).
	  Idea of [Andrew Beverley]
	- add Log::Report::DBIC::Profiler [Andrew Beverley]
	- loads of documentation on using Log::Report in Dancer2,
	  written by [Andrew Beverley]
	- protect against two instances of ::Syslog at the same time: its
	  impossible.

version 1.06: Mon Jun 15 17:30:33 CEST 2015

	Fixes:
	- t/60mojo.t will not run on old mojo's: requires 2.16 (2011)
	  [cpantesters]
	- ::Dispatcher::File do not use %F/%T in strfime, which is not
	  supported by Windows.
	- make ::Die understand multiline 'die()' messages.
	  rt.cpan.org#101389 [Ken Neighbors]

	Improvements:
	- add Dancer::Log::Report and examples/dancer/
	- add Dancer2::*, contributed by [Andrew Beverly]

version 1.05: Tue Jun 24 09:38:15 CEST 2014

	Fixes:
	- test in t/10interp.t failed for Perl 5.20, caused by a
	  bugfix or change in overload::Overloaded [cpantesters]

version 1.04: Tue Jun  3 10:42:11 CEST 2014

	Fixes:
	- float serialization under locale in test [cpantesters]

version 1.03: Thu May 22 11:54:24 CEST 2014

	Fixes:
	- float serialization under locale in test [cpantesters]
	- non-errors and ::Dispatcher::Perl

	Improvements:
	- shorted display of string parameters in stack-trace to max 80 chars
	- Log4perl log-lines sometimes show dispatcher as source, skip them.
	- disable 'mode switch' trace for try()

version 1.02: Mon Mar 10 16:03:13 CET 2014

	Fixes:
	- add overload fallback to ::Exception and ::Dispatcher
	  rt.cpan.org#92970 [Lukas Mai]
	- ::Domain::new(translator) with HASH did not initialize
	- warn better with ::Optional modules are used before Log::Report
	  is used.

	Improvements:
	- changed documentation style
	- ::Lexicon::Index dir-scan immediately, hopefully before fork()

version 1.01: Mon Jan  6 23:21:37 CET 2014

	Fixes:
	- LC_MESSAGE missing on Windows [Michael Long]

version 1.00: Sun Jan  5 17:23:44 CET 2014

	Split into four components, adding
	- String::Print for formatting, permits positionals now
	- Log::Report::Optional as base, super lightweight
	- Log::Report::Lexicon when you need translations

	Changes:
	- configuration from ::translator() into ::Domain::configure()
	- domains are package bound, not line based.
	- removed isValidReason() and isFatal(), there are function in ::Util
	- dispatchers(list) inside try() also lists outside dispatchers
	- ::Dispatcher::Log4perl::new(accept) defaults to 'ALL', because the
	  log4perl configuration will select what to log.
	- exceptions which get re-thrown with an other reason get rewritten.
	- alert and failure messages will always show their location
	- "switching to mode" message from level info to trace

	Fixes:
	- do not complain when N__w ends on \n
	- incorrect initialization of log4perl dispatcher
	- try inside BEGIN did not catch but died.
	  rt.cpan.org#91671 [Kenney Westerhof]

	Improvements:
	- ::Dispatcher::File uses locking to permit parallel writes
	- ::Dispatcher::File::new(format)
	- ::Dispatcher::File::rotate()
	- ::Dispatcher::Log4perl more docs
	- explain why Log::Log4perl::caller_depth concept is broken
	- ::Dispatcher::Log4perl support for categories
	- ::Dispatcher::Syslog::new(include_domain)
	- ::Dispatcher::Syslog::new(charset)
	- ::Dispatcher::*::log() knows about textdomain of msg
	- ::Message::new(_lang) overrides language to be used in translation
	- add MojoX::Log::Report
	- new ::Domain, move all domain specific config from ::import() into
	  that module (and/or ::Minimal::Domain)
	- ::textdomain()
	- ::Message overload fallback
	- remove "syntax => 'SHORT'" from examples: is the default
	- export level on Log::Report::import()

version 0.999:
	Not (yet) released

version 0.998: Tue Oct 22 09:55:06 CEST 2013
	Fixes:
	- xgettext-perl: actually use the provided template pattern
	- xgettext-perl: only take template from .tt and .tt2 files
	- xgettext-perl: accept '-' (STDIN) for --from

	Improvements:
	- more documentation about the PPI extraction process, and how
	  to use ::Message::new(_domain)
	- Log::Report import option 'import'

version 0.997: Fri Sep 27 17:37:11 CEST 2013
	Fixes:
	- error about double definedness of settings, dependent on the
	  order of inclusion of modules.
	- setlocale does not return the old locale, but the new.

	Improvements:
	- xgettext-perl: do not PPI files unless they are Perl
	- xgettext-perl: do warn when ' (single quotes) are used, needs
	  " (double quote) with __x
	- __x() now can have a _domain parameter

version 0.996: Wed Sep  4 17:23:11 CEST 2013
	Fixes:
	- you could not share one ::Translator::POT over two domains.
	  discovered by [Richard Still]
	- third attempt to fix errors in t/53log4perl.t on Windows
	  [cpantesters]
	- remove double reporting of errors which exceptions are caught
	  with eval().  But better use try().

version 0.995: Thu Aug 29 09:19:13 CEST 2013

	Fixes:
	- twice path '\'  in t/53log4perl.t in Windows [cpantesters]

	Fixes:
	- link to paper [Richard Still]
	- chicken-egg problem with error on illegal mode setting.

	Improvements:
	- try to build new translation table at each 'make'

version 0.993: Thu Mar 28 10:59:27 CET 2013

	Fixes:
	- filename/linenumber caller-depth in Log4Perl.
	  rt.cpan.org#83736 [Dominik Jarmulowicz]
	- actually try to use existing mo files.

	Improvements:
	- use Devel::GlobalDestruction
	  rt.cpan.org#80612 [Riba Sushi]
	- ::Template extractor of translatable strings now understands
	  [%|loc%]$msgid[%END%] and [%'$msgid'| loc %]
	- improvements on documentation.
	- move t/30index.t towards xt/30index.t, because the test is
	  too sensitive for the actual environment.

version 0.992: Fri Dec 21 11:59:55 CET 2012

	Improvements:
	- add support for msgctxt in po-files to Log::Report::Lexicon::POT*
	- new option Log::Report::Lexicon::PO::new(plural_forms)
	- new generic base-class  Log::Report::Lexicon::Table for
	  Log::Report::Lexicon::POT*
	- ::POT.pm ignores any index when the msgid has no plural form. This
	  results in a smaller memory foot-print.
	- support for MO files, in  Log::Report::Lexicon::MOTcompact

version 0.991: Mon Nov 26 09:27:08 CET 2012

	Fixes:

	- t/50file.t test failed on HASH order [cpantesters]

version 0.99: Wed Oct  3 09:13:58 CEST 2012

	Changes:

	- do not call overloaded stringification in stack-trace.

	Fixes:

	- do only include .po files in the index which are not
	  in a directory which starts with a dot (for instance,
	  not in /.svn/) or do not start with a dot.
	  [Richard Still]

	Improvements:

	- remove \r from the end of comment lines in PO files.

version 0.98: Thu Sep  6 14:46:52 CEST 2012

	Changes:

	- rewrote message-id extractor in ::Extract::Template to
	  support more TemplateToolkit features.

	- print __x("who am i\n") is now interpreted as
	  print __x("who am i"), "\n";
	  So: no trailing newlines in the PO-tables.

	Fixes:

	- PO file parse errors reported on the wrong location.

	- ::Message::toString() uses $" when an ARRAY of elements gets
	  inlined.  This should be the $" on the moment of message's
	  definition, not the $" when it gets stringified.

	Improvements:

	- new option ::Message::new(_join)

version 0.97: Mon Sep  3 15:54:04 CEST 2012

	Changes:

	- repair mistake of 0.96: Log::Report::Translate::TemplateToolkit()
	  must have been Log::Report::Message::fromTemplateToolkit()

	Improvements:

	- count for message with plural can be ARRAY or HASH, which
	  get numified automatically.

version 0.96: Fri Aug 31 16:43:31 CEST 2012

	Fixes:

	- scan templates for msgid containing white-space.

	- ::Translate::translate() was documented to accept a language
	  parameter.  Fixed the docs and implemented it ;-)

	Improvements:

	- support for plural forms in templates.

	- explanation/support method how to integrate the translations
	  with Template::Toolkit.

version 0.95: Thu Aug 30 23:15:50 CEST 2012

	Changes:

	- new parameters for xgettext-perl, now also able to handle
	  extracting from templates.  Script needs man-page.

	Fixes:

	- xgettext-perl showed counts twice.

	- text-domain specified as "qw/domain/" now gets recognized by PerlPPI.

	Improvements:

	- some spelling corrections by rt.cpan.org#70959 [Fabrizio Regalli]

	- synopsis fix in ::Dispatcher::Callback by [gbjk]

	- cleaned-up the synopsis of Log::Report a bit.

	- split base-class Log::Report::Extract from ::Extract::PerlPPI

	- remove dependency to Test::Pod

	- add Log::Report::Extract::Template and t/42templ.t

version 0.94: Tue Aug 23 11:14:59 CEST 2011

	Changes:

	- when an exception get throw()n again, but with a different
	  "reason", the fatality "is_fatal" will automatically adapt.

	Improvements:

	- add Log::Report::Exception::isFatal()

version 0.93: Thu Jun 30 09:45:24 CEST 2011

	Fixes:

	- faults caused by $? should not exit with 0
	  rt.cpan.org #68496 [Zephaniah E. Hull]

	- die's in try blocks did not produce a Log::Report::Message
	  reported by [Patrick Powell]

	- fix use for non-admin Windows users
	  rt.cpan.org#67935 [unknown]

	Improvements:

	- ability to change message and reason of an ::Exception

	- lazy-load Log::Report::Die

version 0.92: Fri Apr 15 10:26:33 CEST 2011

	Fixes:

	- another attempt to silence test for Windows bug.

	Improvements:

	- additional doc to dispatcher(), triggered by [Patrick Powell]

	- add                error 'xx', _to => $disp;
          as alternative to  report {to => $disp}, ERROR => 'xx';

version 0.91: Wed Jan 26 16:24:25 CET 2011

	Fixes:

	- enabling and disabling dispatchers did not work
	  [Patrick Powell]

	Improvements:

	- produce nice error when __x received even length list.

	- added Log::Report::Dispatcher::Callback

	- typos in new Callback.pm   [Patrick Powell]

	- disable test which fails on bug in confess on Windows
	  http://rt.perl.org/rt3/Ticket/Display.html?id=81586

	- improved output with new OODoc

version 0.90: Wed Dec 22 16:29:51 CET 2010

	Changes:

	- ::Exception stringifies with lowercase reason, was uppercase

	Fixes:

	- repair Log::Report::report(is_fatal) option.

	- reimplementation of totalDigits and fractionDigits facets,
	  triggered by rt.cpan.org#63464 [mimon-cz]

	- fix handling results of filters

	Improvements:

	- reorder checks in report() to be faster when the message
	  is ignored (for instance trace)

version 0.28: Mon May 31 16:00:12 CEST 2010

	Fixes:

	- ::Exception::toString() should produce a string, sometimes it
	  was an overloaded ::Message object.

	- More test fixes to repair Test::More changes.

	- Avoid call to close on undef in END
	  rt.cpan.org#57955 [Jan Henning Thorsen]

version 0.27: Fri May 28 15:37:44 CEST 2010

	Fixes:

	- turn autoflush on for FILE dispatcher.  Found by [Robin V.]

	- Test::More 0.95_01 changes is() w.r.t. overloading... broken
	  tests.  rt.cpan.org#57703 [Slaven Rezic]

version 0.26: Mon Feb 15 10:08:23 CET 2010

	Changes:

	- default of 'syntax' changed from 'REPORT' to 'SHORT'.

	Improvements:

	- fixes in dispatcher doc "mode" table.

	- document use of ::Exception::throw a bit better.

	- more useful error when parameter list has odd length.

version 0.25: Thu Jul 16 12:18:51 CEST 2009

	Improvements:

	- new method Log::Report::Exception::toString(), also overloaded
	  for stringification.

version 0.24: Mon Apr 27 10:02:12 CEST 2009

	Fixes:

	- default language switching broken.

	- fix t/50file.t in Dutch environment [Peter de Vos]

version 0.23: Fri Apr 24 16:18:12 CEST 2009

	Fixes:

	- remember global mode, for dispatchers started later.

	- let try() use dispatcher mode, not to loose trace etc.

	- resolve complaint on exit.

	Improvements:

	- when an empty list has to be expanded, it will show '(none)'

	- require Sys::Syslog 0.27

version 0.22: Mon Jan 26 09:05:55 CET 2009

	Fixes:

	- do not use /bin/pwd in t/pod.t, because it fails on Windows
	  [Serguei Trouchelle]

	- translate long Windows locales into short
	  rt.cpan.org#41943 [Serguei Trouchelle]

version 0.21: Wed Jan 21 10:31:48 CET 2009

	Fixes:

	- avoid recursion when locale setting is not understood.
	  rt.cpan.org#41943 [Serguei Trouchelle]

	Improvements:

	- add Log::Report::needs() for convenience

version 0.20: Thu Dec 11 14:18:15 CET 2008

	Fixes:

	- dispatcher does not convert output to a default charset, because
	  the optimal default cannot be established on most platforms.

version 0.19: Mon Nov 24 12:52:34 CET 2008

	Fixes:

	- fix for Test::More interface change in 0.86.

	- be strict on the character-set of the messages which are
	  written, by default in UTF-8.  (LC_CTYPE for the File
	  dispatcher if available)

	Improvements:

	- work around missing LC_MESSAGES on old perls [Toby Corkindale]

	- few improvements in main SYNOPSIS

	- removed ::Dispatcher::File setting of encoding in binmode,
	  in favor of explicit (internal) encoding for all dispatched
	  messages.

	- require Encode 2.00+

	- test do not say 'ERROR' but 'WARNING' in t/04setlocale.t
	  when the setlocale() call does not return the old value as
	  it should, according to the standards.  Less confusion to
	  the end-user, hopefully.

version 0.18: Fri May  9 15:36:06 CEST 2008

	Fixes:

	- few fixes to Win32Locale and parse_locale() [Ari Jolma]

	- Require Sys::Syslog 0.24

version 0.17: Fri Apr 18 18:20:51 CEST 2008

	Fixes:

	- strackTrace error with isa() when parameter string contains
	  a '::' and when a parameter is undefined.

	Changes:

	- changing the run-mode will change the accepted reasons as
	  well, because it was too complex to understand.

	Improvements:

	- complain if syntax option has an invalid value.

	- use warnings and strict in Win32Locale [cpants]

	- dispatcher command on "ALL" defined dispatchers.

	- use Log::Report mode => 'something'

version 0.16: Thu Mar 27 11:32:08 CET 2008

	Fixes:

	- assert, error, and such are functions, but where documented
	  as being methods.

	- xgettext-perl -h did not exit.

	- complaints on Windows about prototype mistake when redefining
	  LC_MESSAGES [Adam Kennedy]

	Improvements:

	- ::Lexicon::Index::list() got second optional argument, to
	  filter filenames.

	- Silence symlink recursion errors in ::Lexicon::Index

version 0.15: Mon Feb 25 15:36:37 CET 2008

	Changes:

	- ::Dispatcher::Syslog::new(format_reason) change default to
	  'IGNORE'.

	- warning does not get a line-number/filename.  Use alert if
	  you need those.

	Improvements:

	- added logsocket option to SYSLOG dispatcher.

	- exception can be re-throw-n with a different reason.

	- stop parse_locale() from complaining about locale==undef

	- ::Util::parse_locale() does a better job trying to conform
	  to various standards.  In SCALAR context, it now returns
	  more information.

	- avoid calling ::Dispatcher::DESTROY during global destruction,
	  because Perl produces horrible complaints for some releases of
	  Perl.

	- link manual-pages with Text::Catalog (renamed from
	  Log::Report::View)

version 0.14: Fri Nov  2 15:00:49 CET 2007

	Fixes:

	- Another syntax error, now using Win32Locale.
	  via cpantesters [mmusgrove]

	- Close DATA handle after reading Win32 locale table.
	  via cpantesters [mmusgrove]

version 0.13: Mon Oct 29 09:20:04 CET 2007

	Fixes:

	- Stupid syntax error in the new Win32Locale.
	  via cpantesters [mmusgrove]

	Improvements:

	- Log::Report::Dispatchers should now be able to handle
	  situations where locale_h is not exported by POSIX.

version 0.12: Tue Oct 23 15:26:07 CEST 2007

	Improvements:

	- t/04locale.t also tries charset eq ''

	- t/04locale.t will produce a warning, not an error, when the
	  setlocale() does not work

	- t/*.t will use the 'C' locale, not the less often supported
	  'POSIX'.

	- added Log::Report::Win32Locale, with experimental application
	  in Log::Report::Lexicon::Index

	- on some platforms, LC_MESSAGES is not defined.  Work-around
	  in Log::Report::Translator::POT.

version 0.11: Thu Oct 18 09:34:18 CEST 2007

	Fixes:

	- Running tests, a temporary directory remained in /tmp.
	  [Andreas Koenig]

	Improvements:

	- Makefile.PL use 5.008 i.s.o. 5.8.2, otherwise not understood
	  by perl 5.5. [Slaven Rezic]

	- Added versions of optional modules to test output

version 0.10: Mon Oct 15 17:55:44 CEST 2007

	Changes:

	- WARNINGs should not included $!... use alert if you are
	  tempted.

	Improvements:

	- few doc fixes.

version 0.09: Thu Aug  9 22:46:56 CEST 2007

	Changes:

	- a try{} block executes eval in the correct context, and
	  returns its results.  Just like eval() does.

	- a non-translated message MUST be only one string to be
	  passed to report(), because other parameters are passed
	  to the message constructor.

	Fixes:

	- stack-trace did not remove the trace of the Log::Report
	  internal helpers.

	- if try died indirectly from a nested died try, then that
	  object is not captured in died() itself.

	Improvements:

	- try() catches Perl die/croak/warn as well, and translates them
	  using Log::Report::Die.

	- try() dies if parameter list has odd length (semi-colon forgotten)

	- implementation of exception classes.
	  See Log::Report::(Message|Exception)::inClass

version 0.08: Wed Jul 11 14:09:32 CEST 2007

	Changes:
	- default dispatcher is now named 'default', type PERL

	Improvements:
	- added comments by [Guido Flohr] about use of Locale::gettext
	- NetBSD has locale C and POSIX in lower-case. [cpan-testers]
	- improve handling of undef values during expand
	- added PERL=Log::Report::Dispatcher::Perl

version 0.07: Wed Jun 20 14:01:18 CEST 2007
	Improvements:
	- another attempt to find-out why some platforms report a
	  deep recursion.

version 0.06: Sat Jun  9 10:33:23 CEST 2007
	Improvements:
	- t/51syslog.t compares required version via UNIVERSAL::VERSION
          (cpan-tester David Cantrell)  Other version checks adapted as well.
	- add t/pod.t, which tests produced pods
	- t/01locale.t even smarter, with help of Andreas Koenig

version 0.05: Thu Jun  7 13:18:13 CEST 2007
	Changes:
	- the stderr dispatcher will be opened when there is any
	  file at STDERR, not only a tty.

	Improvements:
	- simplified t/50files.t
	- another attempt to get t/01locale.t correct on all platforms
	- ::Util; locale parser must accept C and POSIX
	- ::Dispatcher; make message output format translatable
	- ::Extract::PPI; report mistake when msgid ends with new-line
	- ::Extract::PPI; mistake when a variable is interpolated in msgid
	- ::Extract::PPI; qq{} msgids will now be detected as well
	- ::Extract::PPI; special characters the "" and qq{} strings with
	  get interpreted (PPI does not do that automatically)
	- ::Extract::PPI: only report the nessecary
	- after a long discussion within Amsterdam.pm about concatenation
          of translated fragments, it was decided to permit it but put
	  some extra warnings in the docs.
	- also warn about __'xx'   meaning   __::xx '
	- updated log-report/nl_NL.po translations
	- configure native_language for a domain
	- untranslated messages will still be formatted according to the
          rules of the native_language
	- translator table setting per domain now integrated with
	  other settings for the domain.
	- ran ispell on the man-pages

version 0.04: Mon Jun  4 11:05:10 CEST 2007
	- removed incorrect doc about "mode TRY", which does not exist.
	- included syslog in "reason" comparison table
	- have Makefile.PL install xgettext-perl
	- t/50file.t needed more work-arounds to pass automated module
	  tests (which go without -t STDERR)
	- attempts to make test-scripts run on various platforms.

version 0.03: Mon May 28 20:16:26 CEST 2007
	- Log::Report::Message without msgid forgot _append.
	- Log::Report::Message must clone at concatenation.
	- remove translations from POT when not referenced anymore, and
	  not translated either.
	- $@ after try will not show the message, because we want people
	  to use reportAll() or reportFatal().
	- dispatchers now have a format_reason, defaulting to LOWERCASE
	  which looks nicer than uppercase.
	- added docs to ::Try
	- reorganized some docs.
	- Log::Report::Util lacked the trailing "1;"
	- fall-back to no translation in case of unknown locale in ::POT
	- test functionality of setlocale, and hopefully fixed things

version 0.02: Mon May 28 00:49:52 CEST 2007
	- added HTML documentation to http://perl.overmeer.net/log-report/
	- added README and Changelog to MANIFEST
	- filters are not defined on the dispatcher object, but under
	  control of Log::Report::report().
	- Log::Report::Message new methods append(), msgid(), and prepend()
	- added Log::Report::Exception and Log::Report::Dispatcher::Try
	- added isValidReason() and isFatal() to Log::Report
	- added Log::Report::Message::untranslated();
	- Log::Report::report() will convert untranslated strings into
	  Log::Report::Message objects internally too.

	- by David Cantrell via cpan-testers:
	  . require at least perl 5.8.2, for POSIX :local_h and because
	    unique was broken before that release.
	  . t/00use.t cannot test LogDispatch and Gettext, because they
	    depend on optional module
	  . t/50file.t failed because no -t STDERR

version 0.01: Fri May 25 12:13:13 CEST 2007
	- initial (quite complete) implementation.<|MERGE_RESOLUTION|>--- conflicted
+++ resolved
@@ -11,8 +11,7 @@
 
 	Fixes:
 	- recursive errors when file cannot be written for ::File dispatcher
-<<<<<<< HEAD
-	  github issue#4 [Tom Huskins]
+	  github issue#4 [Tom Hukins]
 	- exceptions with specific destination are not caught by ::Try
 	  github issue#6 [Andy Beverley]
 	- redirected exception messages forget their explicit dispatcher
@@ -21,9 +20,6 @@
 	Improvements:
 	- use ::Util::expand_reasons() for ::Try::hide()
 	- require Log::Report::Options 1.07 for more expand_reasons options
-=======
-	  github issue#4 [Tom Hukins]
->>>>>>> 21b09b21
 
 version 1.29: Fri  8 Nov 09:18:01 CET 2019
 
